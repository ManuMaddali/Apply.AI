--- conflicted
+++ resolved
@@ -316,8 +316,4 @@
 ./setup.sh && ./run.sh
 ```
 
-<<<<<<< HEAD
-*Built with ❤️ using LangChain, OpenAI, Next.js, and TailwindCSS* 
-=======
-*Built using LangChain, OpenAI, Next.js, and TailwindCSS* 
->>>>>>> 4f147ecf
+*Built with ❤️ using LangChain, OpenAI, Next.js, and TailwindCSS*